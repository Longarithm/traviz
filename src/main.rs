use core::f32;
use std::collections::{BTreeMap, HashMap, HashSet};
use std::hash::Hash;
use std::io::Read;
use std::path::PathBuf;
use std::rc::Rc;

use anyhow::Result;
use edit_modes::EditDisplayModes;
use eframe::egui::scroll_area::ScrollBarVisibility;
use eframe::egui::{
    self, Align2, Button, Color32, ComboBox, FontId, Key, Label, Modal, PointerButton, Pos2, Rect,
    ScrollArea, Sense, Stroke, TextEdit, Ui, UiBuilder, Vec2, Widget,
};
<<<<<<< HEAD
use modes::structured_mode_transformation;
use node_filter::{EditNodeFilters, NodeFilter};
=======
use eframe::epaint::PathShape;
>>>>>>> 3fe7a6c7
use opentelemetry_proto::tonic::collector::trace::v1::ExportTraceServiceRequest;
use structured_modes::StructuredMode;
use task_timer::TaskTimer;
use types::{
    time_point_to_utc_string, value_to_text, DisplayLength, Event, HeightLevel, Node, Span,
    TimePoint, MILLISECONDS_PER_SECOND,
};

<<<<<<< HEAD
mod edit_modes;
=======
mod analyze_dependency;
mod analyze_span;
mod analyze_utils;
>>>>>>> 3fe7a6c7
mod modes;
mod node_filter;
#[cfg(feature = "profiling")]
mod profiling;
mod structured_modes;
mod task_timer;
mod types;

<<<<<<< HEAD
=======
use analyze_dependency::AnalyzeDependencyModal;
use analyze_span::AnalyzeSpanModal;
use modes::{get_all_modes, DisplayMode};

>>>>>>> 3fe7a6c7
fn main() -> eframe::Result {
    let options = eframe::NativeOptions {
        viewport: egui::ViewportBuilder::default().with_inner_size([1280.0, 800.0]),
        ..Default::default()
    };
    eframe::run_native("traviz", options, Box::new(|_cc| Ok(Box::<App>::default())))
}

#[derive(Debug)]
struct Timeline {
    absolute_start: TimePoint,
    absolute_end: TimePoint,

    visible_start: TimePoint,
    visible_end: TimePoint,

    selected_start: TimePoint,
    selected_end: TimePoint,
}

impl Timeline {
    fn init(&mut self, min_time: TimePoint, max_time: TimePoint) {
        self.absolute_start = min_time;
        self.absolute_end = max_time;

        self.visible_start = min_time;
        self.visible_end = (self.visible_start + 5.0).min(max_time);

        self.selected_start = min_time;
        self.selected_end = (self.selected_start + 1.0).min(max_time);
    }
}

/// Holds parameters for converting a `TimePoint` to a horizontal (X-axis) screen coordinate.
///
/// This struct encapsulates the current timeline view's mapping:
/// - `selected_start_time` and `selected_end_time`: Define the time range currently visible or selected.
/// - `visual_start_x` and `visual_end_x`: Define the corresponding pixel coordinates on the screen
///   where this time range begins and ends.
struct TimeToScreenParams {
    selected_start_time: TimePoint,
    selected_end_time: TimePoint,
    visual_start_x: f32,
    visual_end_x: f32,
}

fn screen_to_time(
    screen_x: f32,
    start_x: f32,
    end_x: f32,
    start_time: TimePoint,
    end_time: TimePoint,
) -> TimePoint {
    start_time + ((screen_x - start_x) / (end_x - start_x)) as f64 * (end_time - start_time)
}

fn time_to_screen(
    time: TimePoint,
    start_x: f32,
    end_x: f32,
    start_time: TimePoint,
    end_time: TimePoint,
) -> f32 {
    start_x + ((time - start_time) / (end_time - start_time)) as f32 * (end_x - start_x)
}

fn screen_change_to_time_change(
    screen_change: f32,
    screen_width: f32,
    start_time: TimePoint,
    end_time: TimePoint,
) -> TimePoint {
    let before = screen_to_time(0.0, 0.0, screen_width, start_time, end_time);
    let after = screen_to_time(screen_change, 0.0, screen_width, start_time, end_time);
    after - before
}

type NodeSpans = (Rc<Node>, Vec<Rc<Span>>);
/// A map from a node name to the node itself and a list of its associated spans.
type NodeSpansMap = BTreeMap<String, NodeSpans>;
/// Same as [NodeSpansMap] but in vector of pairs.
type NodeSpansVec = Vec<(String, NodeSpans)>;

struct App {
    layout: Layout,
    timeline: Timeline,
    raw_data: Vec<ExportTraceServiceRequest>,
    spans_to_display: Vec<Rc<Span>>,
    cached_node_spans: Option<NodeSpansMap>,
    timeline_bar1_time: TimePoint,
    timeline_bar2_time: TimePoint,
    clicked_span: Option<Rc<Span>>,
    include_children_events: bool,

    display_modes: Vec<StructuredMode>,
    current_display_mode_index: usize,

    node_filters: Vec<NodeFilter>,
    current_node_filter_index: usize,

    search: Search,
<<<<<<< HEAD
    edit_display_modes: EditDisplayModes,
    edit_node_filters: EditNodeFilters,
=======

    // Analyze 'features'
    all_spans_for_analysis: Vec<Rc<Span>>,
    analyze_span_modal: AnalyzeSpanModal,
    analyze_dependency_modal: AnalyzeDependencyModal,

    // Spans highlighting
    highlighted_spans: Vec<Rc<Span>>,

    // Dependency arrow interactivity
    clicked_arrow_info: Option<ArrowInfo>,
    hovered_arrow_key: Option<ArrowKey>,
>>>>>>> 3fe7a6c7
}

struct Layout {
    top_bar_height: f32,
    timeline_height: f32,
    timeline_bar_width: f32,
    node_name_width: f32,
    span_name_threshold: f32,
    span_margin: f32,
    spans_time_points_height: f32,
    middle_bar_height: f32,
}

#[derive(Clone, Debug, PartialEq, Eq, Hash)]
struct ArrowKey {
    source_span_id: Vec<u8>,
    source_node_name: String,
    target_span_id: Vec<u8>,
    target_node_name: String,
}

#[derive(Clone, Debug)]
struct ArrowInfo {
    source_span_name: String,
    source_node_name: String,
    source_start_time: TimePoint,
    source_end_time: TimePoint,
    target_span_name: String,
    target_node_name: String,
    target_start_time: TimePoint,
    target_end_time: TimePoint,
    /// Duration of the link (target_start_time - source_end_time)
    duration: TimePoint,
}

impl Default for App {
    fn default() -> Self {
        let mut res = Self {
            layout: Layout {
                top_bar_height: 30.0,
                timeline_height: 90.0,
                timeline_bar_width: 10.0,
                node_name_width: 150.0,
                span_name_threshold: 100.0,
                span_margin: 3.0,
                spans_time_points_height: 80.0,
                middle_bar_height: 30.0,
            },
            timeline: Timeline {
                absolute_start: 0.0,
                absolute_end: 0.0,
                visible_start: 0.0,
                visible_end: 0.0,
                selected_start: 0.0,
                selected_end: 0.0,
            },
            raw_data: vec![],
            spans_to_display: vec![],
            timeline_bar1_time: 0.0,
            timeline_bar2_time: 0.0,
            clicked_span: None,
            include_children_events: true,
            display_modes: structured_modes::get_all_structured_modes(),
            current_display_mode_index: 0,
            node_filters: vec![NodeFilter::show_all(), NodeFilter::show_none()],
            current_node_filter_index: 0,
            search: Search::default(),
<<<<<<< HEAD
            edit_display_modes: EditDisplayModes::new(),
            edit_node_filters: EditNodeFilters::new(),
=======
            all_spans_for_analysis: vec![],
            analyze_span_modal: AnalyzeSpanModal::default(),
            analyze_dependency_modal: AnalyzeDependencyModal::new(),
            highlighted_spans: Vec::new(),
            clicked_arrow_info: None,
            hovered_arrow_key: None,
>>>>>>> 3fe7a6c7
            cached_node_spans: None,
        };
        res.timeline.init(1.0, 3.0);
        res.set_timeline_end_bars_to_selected();
        res.search.search_term = "NOT IMPLEMENTED".to_string();

        if let Some(first_arg) = std::env::args().nth(1) {
            println!("Trying to open file: {}", first_arg);
            if let Err(err) = res.load_file(&PathBuf::from(first_arg)) {
                println!("Error loading file: {}", err);
            } else {
                println!("File loaded successfully.");
            }
        }

        res
    }
}

impl eframe::App for App {
    fn update(&mut self, ctx: &egui::Context, _frame: &mut eframe::Frame) {
        egui::CentralPanel::default()
            .frame(eframe::egui::Frame::new())
            .show(ctx, |ui| {
                ctx.options_mut(|o| o.line_scroll_speed = 100.0);
                ctx.style_mut(|s| {
                    s.interaction.tooltip_delay = 0.0;
                    s.interaction.tooltip_grace_time = 0.0;
                    s.interaction.show_tooltips_only_when_still = false;
                });

                let window_width = ui.max_rect().width();
                let window_height = ui.max_rect().height();

                let t = if false {
                    Some(TaskTimer::new("Drawing"))
                } else {
                    None
                };
                self.draw_top_bar(ui);

                let timeline_area = Rect::from_min_size(
                    Pos2::new(0.0, self.layout.top_bar_height),
                    Vec2::new(window_width, self.layout.timeline_height),
                );
                self.draw_timeline(timeline_area, ui, ctx);

                let middle_bar_area = Rect::from_min_size(
                    Pos2::new(0.0, timeline_area.max.y),
                    Vec2::new(window_width, self.layout.middle_bar_height),
                );
                self.draw_middle_bar(middle_bar_area, ui);

                let spans_area = Rect::from_min_size(
                    Pos2::new(0.0, middle_bar_area.max.y),
                    Vec2::new(window_width, window_height - middle_bar_area.max.y),
                );
                self.draw_spans(spans_area, ui, ctx);

                self.draw_clicked_span(ctx, window_width - 100.0, window_height - 100.0);

<<<<<<< HEAD
                if let Some(new_display_modes) =
                    self.edit_display_modes
                        .draw(ctx, window_width - 100.0, window_height - 100.0)
                {
                    self.display_modes = new_display_modes;
                    if self.current_display_mode_index >= self.display_modes.len() {
                        self.current_display_mode_index = 0;
                    }
                    if let Err(e) = self.apply_current_mode() {
                        println!("Failed to apply display mode: {}", e);
                    }
                }

                if let Some(new_node_filters) =
                    self.edit_node_filters
                        .draw(ctx, window_width - 100.0, window_height - 100.0)
                {
                    self.node_filters = new_node_filters;
                    if self.current_node_filter_index >= self.node_filters.len() {
                        self.current_node_filter_index = 0;
                    }
                }
=======
                self.draw_analyze_span_modal(ctx, window_width - 200.0, window_height - 200.0);

                self.draw_analyze_dependency_modal(
                    ctx,
                    window_width - 200.0,
                    window_height - 200.0,
                );
                self.draw_clicked_arrow_popup(ctx, window_width - 150.0, window_height - 150.0);
>>>>>>> 3fe7a6c7

                // If Ctrl+Q clicked, quit the app
                if ctx.input(|i| i.key_down(Key::Q) && i.modifiers.ctrl) {
                    std::process::exit(0);
                }

                t.inspect(|t| t.stop());
                #[cfg(feature = "profiling")]
                profiling::GLOBAL_PROFILER.increment_frame_count();
            });
    }
}

// TODO - implement search
#[allow(unused)]
#[derive(Default, Debug)]
struct Search {
    search_term: String,
    search_results: Vec<Rc<Span>>,
    matching_span_ids: HashSet<Vec<u8>>,
    // TODO - non functional for now
    hide_non_matching: bool,
}

impl App {
    fn draw_top_bar(&mut self, ui: &mut Ui) {
        ui.horizontal(|ui| {
            let open_file_button = ui.button("Open file");

            if open_file_button.clicked() {
                println!(
                    "Opened file picker. sometimes the file picker opens behind the main window :/"
                );
                // TODO - fix file picker

                if let Some(path) = rfd::FileDialog::new().pick_file() {
                    println!("Loading file: {:?}...", path);
                    match self.load_file(&path) {
                        Ok(()) => println!("Successfully loaded file."),
                        Err(e) => println!("Error loading file: {}", e),
                    }
                }
            }

            let previous_display_mode_index = self.current_display_mode_index;
            let current_mode_name = self
                .display_modes
                .get(self.current_display_mode_index)
                .map_or("Deleted".to_string(), |mode| mode.name.clone());
            ComboBox::new("mode chooser", "")
                .selected_text(format!("Display mode: {}", current_mode_name))
                .show_ui(ui, |ui| {
                    for (i, mode) in self.display_modes.iter().enumerate() {
                        ui.selectable_value(
<<<<<<< HEAD
                            &mut self.current_display_mode_index,
                            i,
=======
                            &mut self.current_display_mode_name,
                            mode.name.clone(),
>>>>>>> 3fe7a6c7
                            mode.name.to_string(),
                        );
                    }
                });
            if previous_display_mode_index != self.current_display_mode_index {
                if let Err(e) = self.apply_current_mode() {
                    println!("Failed to apply display mode: {}", e);
                    // Go back to the previous mode
                    self.current_display_mode_index = previous_display_mode_index;
                }
            }

<<<<<<< HEAD
            let current_node_filter_name = self
                .node_filters
                .get(self.current_node_filter_index)
                .map_or("Deleted".to_string(), |filter| filter.name.clone());
            ComboBox::new("node filter chooser", "")
                .selected_text(format!("Node filter: {}", current_node_filter_name))
                .show_ui(ui, |ui| {
                    for (i, filter) in self.node_filters.iter().enumerate() {
                        ui.selectable_value(
                            &mut self.current_node_filter_index,
                            i,
                            filter.name.to_string(),
                        );
                    }
                });

            if ui.button("Edit display modes").clicked() {
                self.edit_display_modes.open(self.display_modes.clone());
            }

            if ui.button("Edit node filters").clicked() {
                self.edit_node_filters.open(self.node_filters.clone());
            }
=======
            // Analyze Span button, disabled if no spans are loaded
            let has_spans = !self.spans_to_display.is_empty();
            let analyze_button = ui.add_enabled(has_spans, Button::new("Analyze Span"));
            if analyze_button.clicked() {
                self.analyze_span_modal.open(&self.all_spans_for_analysis);
            }

            // Analyze Dependency button, disabled if no spans are loaded
            let analyze_dep_button = ui.add_enabled(has_spans, Button::new("Analyze Dependency"));
            if analyze_dep_button.clicked() {
                self.analyze_dependency_modal
                    .open(&self.all_spans_for_analysis);
            }

            // Clear Highlights button, only enabled when there are highlighted spans
            let has_highlights = !self.highlighted_spans.is_empty();
            ui.with_layout(
                egui::Layout::right_to_left(eframe::emath::Align::RIGHT),
                |ui| {
                    let clear_button = ui.add_enabled(
                        has_highlights,
                        Button::new("Clear Highlights").fill(if has_highlights {
                            Color32::from_rgb(220, 230, 245)
                        } else {
                            Color32::from_rgb(180, 180, 180)
                        }),
                    );
                    if clear_button.clicked() {
                        println!(
                            "Clearing {} highlighted spans",
                            self.highlighted_spans.len()
                        );
                        self.highlighted_spans.clear();
                        self.analyze_dependency_modal.clear_focus();
                    }
                },
            );
>>>>>>> 3fe7a6c7
        });
    }

    fn load_file(&mut self, path: &PathBuf) -> Result<()> {
        // Read json file
        let mut file_bytes = Vec::new();
        std::fs::File::open(path)?.read_to_end(&mut file_bytes)?;

        self.raw_data = parse_trace_file(&file_bytes)?;

        // Clear old data before loading new traces
        self.all_spans_for_analysis.clear();
        self.spans_to_display.clear();
        self.clicked_span = None;
        self.highlighted_spans.clear();
        self.analyze_span_modal = AnalyzeSpanModal::default();
        self.analyze_dependency_modal = AnalyzeDependencyModal::new();

        let everything_mode = self
            .display_modes
            .iter()
            .find(|m| m.name == "Everything")
            .expect("'Everything' display mode not found during initialization.");

        // Populate all_spans_for_analysis using the transformation from the "Everything" mode.
        self.all_spans_for_analysis = (everything_mode.transformation)(&self.raw_data)
            .expect("Failed to transform data using 'Everything' mode.");

        println!(
            "Stored {} spans from 'Everything' mode for analysis after file load.",
            self.all_spans_for_analysis.len()
        );

        self.apply_current_mode()?;
        let (min_time, max_time) = get_min_max_time(&self.spans_to_display).unwrap();
        self.timeline.init(min_time, max_time);
        self.set_timeline_end_bars_to_selected();

        Ok(())
    }

    fn apply_current_mode(&mut self) -> Result<()> {
        let mode = self
            .display_modes
            .get(self.current_display_mode_index)
            .ok_or_else(|| anyhow::anyhow!("Invalid display mode index"))?;

        self.spans_to_display = structured_mode_transformation(&self.raw_data, mode)?;
        set_min_max_time(&self.spans_to_display);
        self.applied_display_mode_name = self.current_display_mode_name.clone();
        self.cached_node_spans = None;

        Ok(())
    }

    // TODO - make this better. Time points should shift when the timeline is moved, not stay in place.
    // Would give better visual feedback. Something like `get_time_dots`.
    fn draw_timeline(&mut self, area: Rect, ui: &mut Ui, ctx: &egui::Context) {
        let background_button = ui.put(
            area,
            Button::new("")
                .fill(Color32::from_rgb(55, 127, 153))
                .sense(Sense::click_and_drag()),
        );

        let timeline_bar1_pos = time_to_screen(
            self.timeline_bar1_time,
            area.min.x,
            area.max.x,
            self.timeline.visible_start,
            self.timeline.visible_end,
        );
        let bar1_button = ui.put(
            Rect::from_min_size(
                Pos2::new(
                    timeline_bar1_pos - self.layout.timeline_bar_width / 2.0,
                    area.min.y,
                ),
                Vec2::new(self.layout.timeline_bar_width, area.height()),
            ),
            Button::new("").sense(Sense::drag()),
        );
        let timeline_bar2_pos = time_to_screen(
            self.timeline_bar2_time,
            area.min.x,
            area.max.x,
            self.timeline.visible_start,
            self.timeline.visible_end,
        );
        let bar2_button = ui.put(
            Rect::from_min_size(
                Pos2::new(
                    timeline_bar2_pos - self.layout.timeline_bar_width / 2.0,
                    area.min.y,
                ),
                Vec2::new(self.layout.timeline_bar_width, area.height()),
            ),
            Button::new("").sense(Sense::drag()),
        );

        let mut middle_rect = Rect::from_min_max(
            Pos2::new(
                timeline_bar1_pos.min(timeline_bar2_pos) + self.layout.timeline_bar_width / 2.0,
                area.min.y,
            ),
            Pos2::new(
                timeline_bar1_pos.max(timeline_bar2_pos) - self.layout.timeline_bar_width / 2.0,
                area.max.y,
            ),
        );
        if middle_rect.min.x >= middle_rect.max.x || middle_rect.width() <= 8.0 {
            // TODO - for some reason egui crashes if middle_rect gets too small.
            middle_rect = Rect::from_pos(Pos2::new(-10000.0, -10000.0));
        }
        let middle_button = ui.put(
            middle_rect,
            Button::new("")
                .sense(Sense::drag())
                .fill(Color32::from_rgb(134, 202, 227)),
        );

        // Dragging end of selected area should adjust the selected area
        if bar1_button.dragged_by(PointerButton::Primary) {
            self.timeline_bar1_time += screen_change_to_time_change(
                bar1_button.drag_delta().x,
                area.width(),
                self.timeline.visible_start,
                self.timeline.visible_end,
            );
            self.set_timeline_selected_to_end_bars();
        }
        if bar2_button.dragged_by(PointerButton::Primary) {
            self.timeline_bar2_time += screen_change_to_time_change(
                bar2_button.drag_delta().x,
                area.width(),
                self.timeline.visible_start,
                self.timeline.visible_end,
            );
            self.set_timeline_selected_to_end_bars();
        }

        // Dragging middle of selected area should shift the selected area
        if middle_button.dragged_by(PointerButton::Primary) {
            let time_shift = screen_change_to_time_change(
                middle_button.drag_delta().x,
                area.width(),
                self.timeline.visible_start,
                self.timeline.visible_end,
            );
            self.timeline_bar1_time += time_shift;
            self.timeline_bar2_time += time_shift;
            self.set_timeline_selected_to_end_bars();
        }

        // Dragging with RMB should shift the whole timeline
        let maybe_shift_x: Option<f32> = if background_button.dragged_by(PointerButton::Secondary) {
            Some(background_button.drag_delta().x)
        } else if bar1_button.dragged_by(PointerButton::Secondary) {
            Some(bar1_button.drag_delta().x)
        } else if bar2_button.dragged_by(PointerButton::Secondary) {
            Some(bar2_button.drag_delta().x)
        } else if middle_button.dragged_by(PointerButton::Secondary) {
            Some(middle_button.drag_delta().x)
        } else {
            None
        };
        if let Some(shift_x) = maybe_shift_x {
            let time_shift = screen_change_to_time_change(
                shift_x,
                area.width(),
                self.timeline.visible_start,
                self.timeline.visible_end,
            );
            self.timeline.visible_start -= time_shift;
            self.timeline.visible_end -= time_shift;
        }

        // Handle scrolling to zoom in/out
        ctx.input(|input| {
            if (background_button.hovered()
                || bar1_button.hovered()
                || bar2_button.hovered()
                || middle_button.hovered())
                && input.raw_scroll_delta.y != 0.0
            {
                let scale = 1.0 - input.raw_scroll_delta.y / 200.0;
                let Some(latest_pos) = input.pointer.latest_pos() else {
                    return; // latest_pos can sometimes be None here.
                };
                let mouse_time = screen_to_time(
                    latest_pos.x,
                    area.min.x,
                    area.max.x,
                    self.timeline.visible_start,
                    self.timeline.visible_end,
                );
                let len_before = self.timeline.visible_end - self.timeline.visible_start;
                let len_after = len_before * scale as f64;
                let new_start =
                    mouse_time - (mouse_time - self.timeline.visible_start) * scale as f64;
                let new_end = new_start + len_after;
                self.timeline.visible_start = new_start;
                self.timeline.visible_end = new_end;
            }
        });

        self.draw_time_points(
            self.timeline.visible_start,
            self.timeline.visible_end,
            self.timeline.absolute_start,
            area,
            Color32::from_rgb(50, 50, 50),
            ui,
            &self.spans_to_display,
        );
    }

    fn set_timeline_selected_to_end_bars(&mut self) {
        self.timeline.selected_start = self.timeline_bar1_time.min(self.timeline_bar2_time);
        self.timeline.selected_end = self.timeline_bar1_time.max(self.timeline_bar2_time);
    }

    fn set_timeline_end_bars_to_selected(&mut self) {
        self.timeline_bar1_time = self.timeline.selected_start;
        self.timeline_bar2_time = self.timeline.selected_end;
    }

    fn draw_time_points(
        &self,
        start_time: TimePoint,
        end_time: TimePoint,
        absolute_start: TimePoint,
        area: Rect,
        color: Color32,
        ui: &mut Ui,
        spans: &[Rc<Span>],
    ) {
        for dot in get_time_dots(start_time, end_time) {
            ui.painter().rect_filled(
                Rect::from_min_size(
                    Pos2::new(
                        time_to_screen(dot, area.min.x, area.max.x, start_time, end_time),
                        (area.min.y + area.max.y) / 2.0,
                    ),
                    Vec2::new(2.0, 2.0),
                ),
                1.0,
                color,
            );
        }

        let mut cur_pos = area.min.x;
        while cur_pos < area.max.x {
            let cur_time = screen_to_time(cur_pos, area.min.x, area.max.x, start_time, end_time);
            let time_str = time_point_to_utc_string(cur_time);
            ui.painter().rect_filled(
                Rect::from_min_size(Pos2::new(cur_pos, area.min.y), Vec2::new(2.0, 30.0)),
                0.0,
                color,
            );
            let text_rect = ui.painter().text(
                Pos2::new(cur_pos + 4.0, area.min.y),
                Align2::LEFT_TOP,
                time_str,
                FontId::default(),
                color,
            );
            let time_since_start_str = format!("{:.3} s", cur_time - absolute_start);
            ui.painter().text(
                Pos2::new(text_rect.min.x, text_rect.max.y + 4.0),
                Align2::LEFT_TOP,
                time_since_start_str,
                FontId::default(),
                color,
            );
            cur_pos += text_rect.width() + 50.0;
        }

        // Draw red lines for produce_block
        let produce_block_starts = collect_produce_block_starts_with_nodes(spans);
        for (t, node_name) in produce_block_starts {
            if (t >= start_time) && (t <= end_time) {
                let x = time_to_screen(t, area.min.x, area.max.x, start_time, end_time);
                let marker_height = 20.0;
                ui.painter().line_segment(
                    [
                        Pos2::new(x, area.max.y),
                        Pos2::new(x, area.max.y - marker_height),
                    ],
                    Stroke::new(2.0, Color32::RED),
                );

                // Remove "neard:" prefix if present
                let short_node_name = node_name.strip_prefix("neard:").unwrap_or(&node_name);

                // Draw node name
                let small_font_id =
                    FontId::proportional(0.6 * egui::TextStyle::Body.resolve(ui.style()).size);
                ui.painter().text(
                    Pos2::new(x + 4.0, area.max.y - 10.0),
                    Align2::LEFT_TOP,
                    short_node_name,
                    small_font_id,
                    Color32::RED,
                );

                // Draw indicator for produce_block
                let label_rect = Rect::from_min_size(
                    Pos2::new(area.min.x - 15.0, area.max.y - 16.0),
                    Vec2::new(90.0, 18.0),
                );
                ui.painter().rect_filled(
                    label_rect,
                    3.0,
                    Color32::from_rgba_unmultiplied(60, 0, 0, 0),
                );
                let font_id =
                    FontId::proportional(0.7 * egui::TextStyle::Body.resolve(ui.style()).size);
                ui.painter().text(
                    label_rect.center(),
                    Align2::CENTER_CENTER,
                    "produce_block",
                    font_id,
                    color,
                );
            }
        }
    }

    fn draw_middle_bar(&mut self, area: Rect, ui: &mut Ui) {
        ui.painter().rect_filled(area, 0.0, Color32::from_gray(10));

        let top_margin = 5;
        let ui_area = Rect::from_min_max(
            Pos2::new(area.min.x, area.min.y + top_margin as f32),
            area.max,
        );
        ui.allocate_new_ui(UiBuilder::new().max_rect(ui_area), |ui| {
            ui.horizontal(|ui| {
                TextEdit::singleline(&mut self.search.search_term)
                    .background_color(Color32::from_gray(40))
                    .ui(ui);
                ui.button("Search").clicked();
                ui.button("Next").clicked();
                ui.checkbox(&mut self.search.hide_non_matching, "Hide non-matching")
                    .clicked();
            });
        });
    }

    fn draw_spans(&mut self, area: Rect, ui: &mut Ui, ctx: &egui::Context) {
        #[cfg(feature = "profiling")]
        let _timing_guard = profiling::GLOBAL_PROFILER.start_timing("draw_spans");

        let mut final_spans_for_drawing_owned: Option<Vec<Rc<Span>>> = None;
        if !self.highlighted_spans.is_empty() {
            // This block ensures that if any spans are highlighted, their complete hierarchical context
            // (i.e., their root span from the `all_spans_for_analysis` list) is included for drawing.
            // A new vector is created only if highlighted spans necessitate adding roots not already
            // present in the current display mode's spans.
            let mut roots_to_add_if_highlighted: Vec<Rc<Span>> = Vec::new();
            let mut current_display_plus_new_root_ids: HashSet<Vec<u8>> = self
                .spans_to_display
                .iter()
                .map(|s| s.span_id.clone())
                .collect();

            for highlighted_span_rc in &self.highlighted_spans {
                let mut containing_root_from_all_spans: Option<Rc<Span>> = None;
                for root_candidate_from_all in &self.all_spans_for_analysis {
                    if root_candidate_from_all.is_ancestor_or_self(&highlighted_span_rc.span_id) {
                        containing_root_from_all_spans = Some(root_candidate_from_all.clone());
                        break;
                    }
                }

                if let Some(root_to_potentially_add) = containing_root_from_all_spans {
                    if current_display_plus_new_root_ids
                        .insert(root_to_potentially_add.span_id.clone())
                    {
                        roots_to_add_if_highlighted.push(root_to_potentially_add);
                    }
                }
            }

            if !roots_to_add_if_highlighted.is_empty() {
                let mut temp_spans = self.spans_to_display.clone();
                temp_spans.extend(roots_to_add_if_highlighted);
                final_spans_for_drawing_owned = Some(temp_spans);
            }
        }

        let spans_to_render = final_spans_for_drawing_owned
            .as_ref()
            .unwrap_or(&self.spans_to_display);

        let node_spans_items_for_loop: NodeSpansVec;

        if final_spans_for_drawing_owned.is_some() {
            // Highlights are active and modified the span list, build a temporary map
            let mut temp_map_for_highlight: NodeSpansMap = BTreeMap::new();
            for span_ref in spans_to_render {
                temp_map_for_highlight
                    .entry(span_ref.node.name.clone())
                    .or_insert((span_ref.node.clone(), vec![]))
                    .1
                    .push(span_ref.clone());
            }
            node_spans_items_for_loop = temp_map_for_highlight.into_iter().collect();
        } else {
            // No active highlights modifying the list, or no highlights at all. Use cache.
            if self.cached_node_spans.is_none() {
                let mut node_spans_map: NodeSpansMap = BTreeMap::new();
                for span in &self.spans_to_display {
                    node_spans_map
                        .entry(span.node.name.clone())
                        .or_insert((span.node.clone(), vec![]))
                        .1
                        .push(span.clone());
                }
                self.cached_node_spans = Some(node_spans_map);
            }
            node_spans_items_for_loop = self
                .cached_node_spans
                .as_ref()
                .unwrap()
                .iter()
                .map(|(k, v)| (k.clone(), v.clone()))
                .collect();
        }

        let time_points_area = Rect::from_min_max(
            Pos2::new(area.min.x + self.layout.node_name_width, area.min.y),
            Pos2::new(
                area.max.x,
                area.min.y + self.layout.spans_time_points_height,
            ),
        );

        ui.painter().rect_filled(
            Rect::from_min_max(area.min, time_points_area.max),
            0.0,
            Color32::from_rgb(60, 60, 70),
        );
        self.draw_time_points(
            self.timeline.selected_start,
            self.timeline.selected_end,
            self.timeline.absolute_start,
            time_points_area,
            Color32::from_gray(240),
            ui,
            spans_to_render,
        );

        let under_time_points_area =
            Rect::from_two_pos(Pos2::new(area.min.x, time_points_area.max.y), area.max);

        let node_names_area = Rect::from_min_max(
            Pos2::new(area.min.x, time_points_area.max.y),
            Pos2::new(
                area.min.x + self.layout.node_name_width,
                under_time_points_area.max.y,
            ),
        );

        if spans_to_render.is_empty() {
            ui.put(
                Rect::from_center_size(under_time_points_area.center(), Vec2::new(200.0, 200.0)),
                Label::new("No spans to display.\nOpen a file or change filters."),
            );
            return;
        }

        ui.allocate_new_ui(UiBuilder::new().max_rect(under_time_points_area), |ui| {
            ScrollArea::vertical()
                .max_height(under_time_points_area.height())
                .max_width(under_time_points_area.width())
                .auto_shrink(false)
                .scroll_bar_visibility(ScrollBarVisibility::AlwaysVisible)
                .animated(false)
                .show_viewport(ui, |ui, visible_rect| {
                    ui.style_mut().spacing.button_padding = Vec2::ZERO;
                    ui.style_mut().visuals.override_text_color = Some(Color32::BLACK);

                    // TODO - a button for background feels hacky x.x
                    let background_button = ui.put(
                        under_time_points_area,
                        Button::new("")
                            .fill(Color32::from_rgb(30, 30, 30))
                            .sense(Sense::click_and_drag()),
                    );
                    if background_button.dragged_by(PointerButton::Secondary) {
                        self.shift_selected_time(screen_change_to_time_change(
                            -background_button.drag_delta().x,
                            under_time_points_area.width() - self.layout.node_name_width,
                            self.timeline.selected_start,
                            self.timeline.selected_end,
                        ));
                    }

                    let span_height = ui.fonts(|fs| {
                        fs.layout_no_wrap("A".to_string(), FontId::default(), Color32::BLACK)
                            .rect
                            .height()
                    }) * 1.2;
                    self.layout.span_name_threshold = ui.fonts(|fs| {
                        fs.layout_no_wrap("...".to_string(), FontId::default(), Color32::BLACK)
                            .rect
                            .width()
                    });

                    let mut cur_height = under_time_points_area.min.y - visible_rect.min.y;

<<<<<<< HEAD
                    for (node_name, (_node, spans)) in node_spans_items {
                        // TODO - filter spans before displaying, like display modes. It'd work better with search etc.
                        if let Some(current_node_filter) =
                            self.node_filters.get(self.current_node_filter_index)
                        {
                            if !current_node_filter.should_show_span(&node_name) {
                                continue;
                            }
                        }

=======
                    let mut span_positions: HashMap<Vec<u8>, f32> = HashMap::new();

                    let highlighted_span_ids_set: HashSet<Vec<u8>> =
                        if !self.highlighted_spans.is_empty() {
                            self.highlighted_spans
                                .iter()
                                .map(|s| s.span_id.clone())
                                .collect()
                        } else {
                            HashSet::new()
                        };

                    for (node_name, (_node, spans)) in node_spans_items_for_loop {
>>>>>>> 3fe7a6c7
                        let spans_in_range: Vec<Rc<Span>> = spans
                            .iter()
                            .filter(|s| {
                                is_intersecting(
                                    s.min_start_time.get(),
                                    s.max_end_time.get(),
                                    self.timeline.selected_start,
                                    self.timeline.selected_end,
                                )
                            })
                            .cloned()
                            .collect();

                        set_display_children_with_highlights(
                            &spans_in_range,
                            &self.highlighted_spans,
                        );
                        Self::set_display_params_with_highlights(
                            &spans_in_range,
                            &highlighted_span_ids_set,
                            self.timeline.selected_start,
                            self.timeline.selected_end,
                            under_time_points_area.min.x + self.layout.node_name_width,
                            under_time_points_area.max.x,
                            ui,
                        );
                        let bbox = arrange_spans(&spans_in_range, true);

                        if !highlighted_span_ids_set.is_empty() {
                            self.collect_span_positions(
                                &spans_in_range,
                                cur_height,
                                span_height,
                                &mut span_positions,
                                &highlighted_span_ids_set,
                            );
                        }

                        ui.style_mut().visuals.override_text_color = Some(Color32::BLACK);
                        self.draw_arranged_spans(
                            &spans_in_range,
                            ui,
                            cur_height,
                            span_height,
                            0,
                            &highlighted_span_ids_set,
                        );

                        let next_height = cur_height
                            + bbox.height as f32 * (span_height + self.layout.span_margin);
                        ui.style_mut().visuals.override_text_color = Some(Color32::WHITE);

                        let line_color = Color32::from_gray(230);
                        ui.put(
                            Rect::from_min_max(
                                Pos2::new(node_names_area.min.x, cur_height),
                                Pos2::new(node_names_area.max.x, next_height),
                            ),
                            Button::new(node_name)
                                .fill(Color32::from_rgb(10, 10, 20))
                                .stroke(Stroke::new(1.0, line_color)),
                        );
                        ui.painter().line(
                            vec![
                                Pos2::new(area.min.x, next_height),
                                Pos2::new(area.max.x, next_height),
                            ],
                            Stroke::new(1.0, line_color),
                        );
                        cur_height = next_height;
                    }

                    // Draw dependency arrows if needed
                    if !highlighted_span_ids_set.is_empty() {
                        let time_params = TimeToScreenParams {
                            selected_start_time: self.timeline.selected_start,
                            selected_end_time: self.timeline.selected_end,
                            visual_start_x: under_time_points_area.min.x
                                + self.layout.node_name_width,
                            visual_end_x: under_time_points_area.max.x,
                        };
                        self.draw_dependency_links(ui, &span_positions, &time_params, ctx);
                    }

                    ui.input(|i| {
                        if i.zoom_delta() != 1.0 {
                            let diff = i.zoom_delta() - 1.0;
                            let delta = (1.0 - diff * 0.3) as f64;
                            let Some(latest_pos) = i.pointer.latest_pos() else {
                                return; // latest_pos can sometimes be None here.
                            };

                            let mouse_time = screen_to_time(
                                latest_pos.x,
                                area.min.x + self.layout.node_name_width,
                                area.max.x,
                                self.timeline.selected_start,
                                self.timeline.selected_end,
                            );
                            let selected_len_before =
                                self.timeline.selected_end - self.timeline.selected_start;
                            let selected_len_after = selected_len_before * delta;
                            let new_selected_start =
                                mouse_time - (mouse_time - self.timeline.selected_start) * delta;
                            let new_selected_end = new_selected_start + selected_len_after;

                            let visible_len_before =
                                self.timeline.visible_end - self.timeline.visible_start;
                            let visible_len_after = visible_len_before * delta;
                            let new_visible_start =
                                mouse_time - (mouse_time - self.timeline.visible_start) * delta;
                            let new_visible_end = new_visible_start + visible_len_after;

                            self.timeline.selected_start = new_selected_start;
                            self.timeline.selected_end = new_selected_end;
                            self.timeline.visible_start = new_visible_start;
                            self.timeline.visible_end = new_visible_end;
                            self.set_timeline_end_bars_to_selected();
                        }
                    })
                });
        });
    }

    fn shift_selected_time(&mut self, shift: TimePoint) {
        self.timeline.selected_start += shift;
        self.timeline.selected_end += shift;
        self.timeline.visible_start += shift;
        self.timeline.visible_end += shift;
        self.timeline_bar1_time += shift;
        self.timeline_bar2_time += shift;
    }

    fn set_display_params_with_highlights(
        spans: &[Rc<Span>],
        highlighted_span_ids: &HashSet<Vec<u8>>,
        start_time: TimePoint,
        end_time: TimePoint,
        start_pos: f32,
        end_pos: f32,
        ui: &Ui,
    ) {
        for span in spans {
            let is_highlighted = highlighted_span_ids.contains(&span.span_id);

            let start_x = time_to_screen(span.start_time, start_pos, end_pos, start_time, end_time);
            let time_display_len =
                time_to_screen(span.end_time, start_pos, end_pos, start_time, end_time) - start_x;

            let display_mode = if is_highlighted {
                DisplayLength::Text
            } else {
                span.display_options.display_length
            };

            let display_len = match display_mode {
                DisplayLength::Time => time_display_len,
                DisplayLength::Text => {
                    let text_len = ui.fonts(|fs| {
                        fs.layout_no_wrap(span.name.to_string(), FontId::default(), Color32::BLACK)
                            .rect
                            .width()
                    });
                    text_len.max(time_display_len)
                }
            };
            span.display_start.set(start_x);
            span.display_length.set(display_len);
            span.time_display_length.set(time_display_len);

            Self::set_display_params_with_highlights(
                span.display_children.borrow().as_slice(),
                highlighted_span_ids,
                start_time,
                end_time,
                start_pos,
                end_pos,
                ui,
            );
        }
    }

    fn draw_arranged_spans(
        &mut self,
        spans: &[Rc<Span>],
        ui: &mut Ui,
        start_height: f32,
        span_height: f32,
        level: u64,
        highlighted_span_ids: &HashSet<Vec<u8>>,
    ) {
        #[cfg(feature = "profiling")]
        let _timing_guard = profiling::GLOBAL_PROFILER.start_timing("draw_arranged_spans");

        for span_rc in spans {
            let current_span_draw_y = start_height
                + span_rc.parent_height_offset.get() as f32
                    * (span_height + self.layout.span_margin);

            if current_span_draw_y <= ui.clip_rect().max.y
                && (current_span_draw_y + span_height) >= ui.clip_rect().min.y
            {
                self.draw_arranged_span(
                    span_rc,
                    ui,
                    current_span_draw_y,
                    span_height,
                    level,
                    highlighted_span_ids,
                );
            }

            // Recurse for children, applying culling if the entire children's block is off-screen.
            let children_block_start_y =
                current_span_draw_y + span_height + self.layout.span_margin;

            if children_block_start_y <= ui.clip_rect().max.y {
                let display_children = span_rc.display_children.borrow();
                if !display_children.is_empty() {
                    self.draw_arranged_spans(
                        display_children.as_slice(),
                        ui,
                        children_block_start_y,
                        span_height,
                        level + 1,
                        highlighted_span_ids,
                    );
                }
            }
        }
    }

    fn draw_arranged_span(
        &mut self,
        span: &Rc<Span>,
        ui: &mut Ui,
        start_height: f32,
        span_height: f32,
        level: u64,
        highlighted_span_ids: &HashSet<Vec<u8>>,
    ) {
        let is_highlighted = highlighted_span_ids.contains(&span.span_id);
        let visible_rect = ui.clip_rect();

        // Check if the current span itself is visible and draw it
        if start_height <= visible_rect.max.y && (start_height + span_height) >= visible_rect.min.y
        {
            let start_x = span.display_start.get();
            // Ensure display_length is not negative
            let end_x = start_x + span.display_length.get().max(0.0);

            let name = if end_x - start_x > self.layout.span_name_threshold {
                span.name.as_str()
            } else {
                ""
            };

            // Set colors based on whether it's a highlighted span
            let (time_color, base_color) = if is_highlighted {
                // Use blue color for highlighted spans
                (
                    Color32::from_rgb(50, 150, 220),
                    Color32::from_rgb(200, 220, 240),
                )
            } else {
                // Use yellow/gold colors for normal spans
                (
                    Color32::from_rgb(242, 176, 34),
                    Color32::from_rgb(242, 242, 217),
                )
            };

            let time_rect = Rect::from_min_max(
                Pos2::new(start_x, start_height),
                Pos2::new(
                    start_x + span.time_display_length.get().max(0.0),
                    start_height + span_height,
                ),
            );
            let display_rect = Rect::from_min_max(
                Pos2::new(start_x, start_height),
                Pos2::new(end_x, start_height + span_height),
            );
            ui.painter().rect_filled(display_rect, 0, base_color);
            ui.painter().rect_filled(time_rect, 0, time_color);

            // Highlighted spans also have a nice border around them
            if is_highlighted {
                let border_stroke = Stroke::new(2.5, Color32::from_rgb(0, 110, 230));
                let points = vec![
                    display_rect.min,
                    Pos2::new(display_rect.max.x, display_rect.min.y),
                    display_rect.max,
                    Pos2::new(display_rect.min.x, display_rect.max.y),
                ];
                let border_shape = PathShape::closed_line(points, border_stroke);
                ui.painter().add(border_shape);
            }

            if level == 0 {
                // Top level spans get a color line at the top
                ui.painter().line(
                    vec![
                        Pos2::new(start_x, start_height),
                        Pos2::new(end_x, start_height),
                    ],
                    Stroke::new(2.0, Color32::from_rgb(255, 51, 0)),
                );
            }

            let span_button = ui.put(
                display_rect,
                Button::new(name)
                    .truncate()
                    .fill(Color32::from_rgba_unmultiplied(242, 176, 34, 1)),
            );

            if span_button.clicked_by(PointerButton::Primary) {
                self.clicked_span = Some(span.clone());
            }

            if span_button.clicked_by(PointerButton::Middle) {
                span.collapse_children.set(!span.collapse_children.get());
            }

            span_button.on_hover_ui_at_pointer(|ui| {
                ui.label(span.name.clone());
                ui.separator();
                ui.label(format!(
                    "{:.3} ms",
                    (span.end_time - span.start_time) * MILLISECONDS_PER_SECOND
                ));
                ui.label(format!(
                    "{} - {}",
                    time_point_to_utc_string(span.start_time),
                    time_point_to_utc_string(span.end_time)
                ));
                ui.label(format!("span_id: {}", hex::encode(&span.span_id)));
                ui.label(format!(
                    "parent_span_id: {}",
                    hex::encode(&span.parent_span_id)
                ));
                ui.separator();
                for (name, value) in &span.attributes {
                    ui.label(format!("{}: {}", name, value_to_text(value)));
                }
                ui.separator();
                let num_events = count_events(span);
                ui.label(format!(
                    "Events: (this span: {}) (including children: {})",
                    span.events.len(),
                    num_events
                ));
            });
        }
    }

    fn draw_clicked_span(&mut self, ctx: &egui::Context, max_width: f32, max_height: f32) {
        if self.clicked_span.is_none() {
            return;
        }

        Modal::new("clicked span".into()).show(ctx, |ui| {
            ui.vertical(|ui| {
                let span = self.clicked_span.as_ref().unwrap();
                ui.set_max_width(max_width);
                ui.set_max_height(max_height);

                let draw_separator = |ui: &mut Ui| {
                    ui.set_max_width(10.0);
                    ui.separator();
                    ui.set_max_width(max_width);
                };

                let close_button = ui.button("Close");
                draw_separator(ui);
                ui.label(span.name.clone());
                ui.label("");
                ui.label(format!(
                    "{:.3} ms",
                    (span.end_time - span.start_time) * MILLISECONDS_PER_SECOND
                ));
                ui.label(format!(
                    "{} - {}",
                    time_point_to_utc_string(span.start_time),
                    time_point_to_utc_string(span.end_time)
                ));
                ui.label(format!("span_id: {}", hex::encode(&span.span_id)));
                ui.label(format!(
                    "parent_span_id: {}",
                    hex::encode(&span.parent_span_id)
                ));
                draw_separator(ui);
                for (name, value) in &span.attributes {
                    ui.label(format!("{}: {}", name, value_to_text(value)));
                }
                draw_separator(ui);

                let mut events = if self.include_children_events {
                    collect_events(span)
                } else {
                    span.events.clone()
                };
                events.sort_by(|e1, e2| {
                    e1.time
                        .partial_cmp(&e2.time)
                        .unwrap_or(std::cmp::Ordering::Equal)
                });

                ui.label("");
                ui.label(format!("Events ({})", events.len()));
                ui.checkbox(
                    &mut self.include_children_events,
                    "Include events from children spans",
                );
                draw_separator(ui);
                ScrollArea::vertical().show(ui, |ui| {
                    for event in events {
                        draw_separator(ui);
                        ui.label(time_point_to_utc_string(event.time));
                        ui.label(event.name);
                        ui.label("");
                        for (name, value) in event.attributes {
                            ui.label(format!("{}: {}", name, value_to_text(&value)));
                        }
                    }
                });

                if close_button.clicked() {
                    self.clicked_span = None;
                }
            })
        });

        // Esc closes the popup
        ctx.input(|i| {
            if i.key_down(Key::Escape) {
                self.clicked_span = None;
            }
        })
    }

    fn draw_analyze_span_modal(&mut self, ctx: &egui::Context, max_width: f32, max_height: f32) {
        if !self.analyze_span_modal.show {
            return;
        }
        let modal = &mut self.analyze_span_modal;
        modal.show_modal(ctx, max_width, max_height);
    }

    fn draw_analyze_dependency_modal(
        &mut self,
        ctx: &egui::Context,
        max_width: f32,
        max_height: f32,
    ) {
        if self.analyze_dependency_modal.show {
            let modal = &mut self.analyze_dependency_modal;
            modal.show_modal(ctx, max_width, max_height);
            return;
        }
        // Modal is not set to be shown. Check if it was just closed by a selection.
        if self.analyze_dependency_modal.focus_node.is_none() {
            // If modal.show is false and focus_node is None, we do nothing further.
            return;
        }

        let focus_node_name = self.analyze_dependency_modal.focus_node.take().unwrap();

        // Clear previous highlights
        self.highlighted_spans.clear();

        // Get the analysis result
        let analysis = match &self.analyze_dependency_modal.analysis_result {
            Some(res) => res,
            None => {
                println!("No analysis result available!");
                return;
            }
        };

        let node_result = match analysis.per_node_results.get(&focus_node_name) {
            Some(res) => res,
            None => {
                println!("Node result not found for: {}", focus_node_name);
                return;
            }
        };

        println!("Found node result with {} links", node_result.links.len());

        let mut spans_to_highlight = Vec::new();
        let mut unique_span_ids_to_highlight: HashSet<Vec<u8>> = HashSet::new();

        // Iterate through links and directly collect unique spans
        for (i, link) in node_result.links.iter().enumerate() {
            // Process source spans
            for (s_idx, source_s) in link.source_spans.iter().enumerate() {
                println!(
                    "[Link {}][Source {}/{}] Name: {} (node: {}, ID: {:?})",
                    i,
                    s_idx + 1,
                    link.source_spans.len(),
                    source_s.original_name,
                    source_s.node.name,
                    hex::encode(&source_s.span_id)
                );
                if unique_span_ids_to_highlight.insert(source_s.span_id.clone()) {
                    spans_to_highlight.push(source_s.clone());
                }
            }

            // Process target span
            let target_s = &link.target_span;
            println!(
                "[Link {}][Target] Name: {} (node: {}, ID: {:?})",
                i,
                target_s.original_name,
                target_s.node.name,
                hex::encode(&target_s.span_id)
            );
            if unique_span_ids_to_highlight.insert(target_s.span_id.clone()) {
                spans_to_highlight.push(target_s.clone());
            }
        }

        // Assign the collected unique spans
        self.highlighted_spans = spans_to_highlight;

        // Adjust timeline to show these spans if needed
        if self.highlighted_spans.is_empty() {
            println!("No spans were highlighted!");
            return;
        }

        let mut min_time = f64::MAX;
        let mut max_time = f64::MIN;

        for span in &self.highlighted_spans {
            min_time = min_time.min(span.start_time);
            max_time = max_time.max(span.end_time);
        }

        // Limit the range to 4 seconds maximum
        let desired_max_time = min_time + 4.0;
        if max_time > desired_max_time {
            max_time = desired_max_time;
        }

        // Add padding around the time range
        let padding = (max_time - min_time) * 0.2;
        min_time -= padding;
        max_time += padding;

        // Update timeline if needed
        if min_time < self.timeline.selected_start || max_time > self.timeline.selected_end {
            self.timeline.selected_start = min_time;
            self.timeline.selected_end = max_time;
            self.set_timeline_end_bars_to_selected();
        }
    }

    // Collect positions of spans in a node, including children
    fn collect_span_positions(
        &self,
        spans: &[Rc<Span>],
        start_height_param: f32,
        span_height: f32,
        positions: &mut HashMap<Vec<u8>, f32>,
        highlighted_ids_to_store: &HashSet<Vec<u8>>,
    ) {
        for span in spans {
            let y_pos = start_height_param
                + span.parent_height_offset.get() as f32 * (span_height + self.layout.span_margin)
                + span_height / 2.0;

            // Only store position if this span's ID is in the highlighted set
            if highlighted_ids_to_store.contains(&span.span_id) {
                positions.insert(span.span_id.clone(), y_pos);
            }

            let children = span.display_children.borrow();
            if !children.is_empty() {
                let this_span_visual_top_y = start_height_param
                    + span.parent_height_offset.get() as f32
                        * (span_height + self.layout.span_margin);
                let children_area_start_y =
                    this_span_visual_top_y + span_height + self.layout.span_margin;

                self.collect_span_positions(
                    &children,
                    children_area_start_y,
                    span_height,
                    positions,
                    highlighted_ids_to_store,
                );
            }
        }
    }

    /// Draws arrows between related spans.
    fn draw_dependency_links(
        &mut self,
        ui: &mut Ui,
        span_positions: &HashMap<Vec<u8>, f32>,
        time_params: &TimeToScreenParams,
        ctx: &egui::Context,
    ) {
        if self.highlighted_spans.is_empty() {
            return;
        }
        let mut new_hovered_arrow_key = None;

        // Determine the focused node from the highlighted spans
        let focused_target_node_name = match self.highlighted_spans.first() {
            Some(span) => span.node.name.clone(),
            None => return,
        };

        let links_to_draw = match self
            .analyze_dependency_modal
            .get_links_for_node(&focused_target_node_name)
        {
            Some(links) => links,
            None => return,
        };

        let arrow_color = Color32::from_rgb(50, 150, 220);
        let base_arrow_stroke = Stroke::new(2.0, arrow_color);

        for link in links_to_draw.iter() {
            if link.source_spans.is_empty() {
                continue;
            }

            let target_span = &link.target_span;

            // Ensure target span y_center_on_screen is available
            let target_y_center_on_screen = match span_positions.get(&target_span.span_id) {
                Some(&y_center) => y_center,
                None => continue, // Target span not found in positions, skip this link
            };

            // Calculate the x-coordinate for the arrow tip based on the target span's start time
            let target_x_for_arrow_tip = time_to_screen(
                target_span.start_time,
                time_params.visual_start_x,
                time_params.visual_end_x,
                time_params.selected_start_time,
                time_params.selected_end_time,
            );
            // The arrow points to the vertical center of the target span
            let to_pos = Pos2::new(target_x_for_arrow_tip, target_y_center_on_screen);

            for source_span in &link.source_spans {
                // Ensure source span y_center_on_screen is available
                let source_y_center_on_screen = match span_positions.get(&source_span.span_id) {
                    Some(&y_center) => y_center,
                    None => continue, // Source span not found, skip this source
                };

                // Calculate the x-coordinate for the arrow origin based on the source span's end time
                let source_x_for_arrow_origin = time_to_screen(
                    source_span.end_time,
                    time_params.visual_start_x,
                    time_params.visual_end_x,
                    time_params.selected_start_time,
                    time_params.selected_end_time,
                );
                // The arrow originates from the vertical center of the source span
                let from_pos = Pos2::new(source_x_for_arrow_origin, source_y_center_on_screen);

                let distance_ms =
                    (target_span.start_time - source_span.end_time) * MILLISECONDS_PER_SECOND;

                if distance_ms < 0.0 {
                    // Ensure source ends before target starts
                    continue;
                }

                let arrow_key = ArrowKey {
                    source_span_id: source_span.span_id.clone(),
                    source_node_name: source_span.node.name.clone(),
                    target_span_id: target_span.span_id.clone(),
                    target_node_name: target_span.node.name.clone(),
                };

                // Draw the arrow based on the hover state from the PREVIOUS frame
                // (or the most recent state if multiple repaints happened quickly)
                let should_draw_highlighted = self.hovered_arrow_key.as_ref() == Some(&arrow_key);

                let arrow_interaction_result = draw_dependency_arrow(
                    ui,
                    from_pos,
                    to_pos,
                    base_arrow_stroke,
                    format!("{:.2} ms", distance_ms),
                    should_draw_highlighted,
                    &arrow_key,
                );

                if arrow_interaction_result.is_precisely_hovered {
                    // This arrow is being hovered in the current frame's input processing pass
                    new_hovered_arrow_key = Some(arrow_key.clone());
                }

                if arrow_interaction_result.response.clicked() {
                    self.clicked_arrow_info = Some(ArrowInfo {
                        source_span_name: source_span.name.clone(),
                        source_node_name: source_span.node.name.clone(),
                        source_start_time: source_span.start_time,
                        source_end_time: source_span.end_time,
                        target_span_name: target_span.name.clone(),
                        target_node_name: target_span.node.name.clone(),
                        target_start_time: target_span.start_time,
                        target_end_time: target_span.end_time,
                        duration: target_span.start_time - source_span.end_time,
                    });
                }
            }
        }

        // After checking all arrows, update the persistent hover state
        // and request repaint if it changed.
        if self.hovered_arrow_key != new_hovered_arrow_key {
            self.hovered_arrow_key = new_hovered_arrow_key;
            ctx.request_repaint();
        }
    }

    fn draw_clicked_arrow_popup(&mut self, ctx: &egui::Context, max_width: f32, max_height: f32) {
        if self.clicked_arrow_info.is_none() {
            return;
        }

        let mut open = true;
        let info = self.clicked_arrow_info.as_ref().unwrap().clone();

        egui::Window::new("Dependency Link Information")
            .id(egui::Id::new("clicked_arrow_modal_window")) // Unique ID for the window
            .open(&mut open)
            .collapsible(false)
            .resizable(false)
            .anchor(egui::Align2::CENTER_CENTER, [0.0, 0.0])
            .show(ctx, |ui| {
                ui.set_max_width(max_width * 0.8);
                ui.set_max_height(max_height * 0.6);

                ui.vertical_centered(|ui| {
                    ui.heading("Dependency Link Information"); // Already centered by vertical_centered
                });
                ui.add_space(5.0);
                ui.separator();
                ui.add_space(5.0);

                egui::Grid::new("arrow_info_grid")
                    .num_columns(2)
                    .spacing([10.0, 4.0])
                    .striped(true)
                    .show(ui, |ui| {
                        ui.strong("Source Node:");
                        ui.label(&info.source_node_name);
                        ui.end_row();

                        ui.strong("Source Span:");
                        ui.label(&info.source_span_name);
                        ui.end_row();

                        ui.strong("Source Time:");
                        ui.label(format!(
                            "{} - {}",
                            time_point_to_utc_string(info.source_start_time),
                            time_point_to_utc_string(info.source_end_time)
                        ));
                        ui.end_row();

                        ui.separator();
                        ui.end_row();

                        ui.strong("Target Node:");
                        ui.label(&info.target_node_name);
                        ui.end_row();

                        ui.strong("Target Span:");
                        ui.label(&info.target_span_name);
                        ui.end_row();

                        ui.strong("Target Time:");
                        ui.label(format!(
                            "{} - {}",
                            time_point_to_utc_string(info.target_start_time),
                            time_point_to_utc_string(info.target_end_time)
                        ));
                        ui.end_row();

                        ui.separator();
                        ui.end_row();

                        ui.strong("Link Start Time:");
                        ui.label(time_point_to_utc_string(info.source_end_time));
                        ui.end_row();

                        ui.strong("Link End Time:");
                        ui.label(time_point_to_utc_string(info.target_start_time));
                        ui.end_row();

                        ui.strong("Link Duration:");
                        ui.label(format!("{:.3} ms", info.duration * MILLISECONDS_PER_SECOND));
                        ui.end_row();
                    });

                ui.add_space(10.0);
                ui.vertical_centered(|ui| {
                    if ui.button("Close").clicked() {
                        self.clicked_arrow_info = None;
                    }
                });
            });

        if !open {
            self.clicked_arrow_info = None;
        }

        // Esc closes the popup
        if ctx.input(|i| i.key_down(Key::Escape)) {
            self.clicked_arrow_info = None;
        }
    }
}

fn get_min_max_time(spans: &[Rc<Span>]) -> Option<(TimePoint, TimePoint)> {
    let mut min_max: Option<(TimePoint, TimePoint)> = None;

    for span in spans {
        match &mut min_max {
            Some((min_time, max_time)) => {
                *min_time = min_time.min(span.min_start_time.get());
                *max_time = max_time.max(span.max_end_time.get());
            }
            None => {
                min_max = Some((span.min_start_time.get(), span.max_end_time.get()));
            }
        }
    }

    min_max
}

#[derive(Debug, Clone, Copy)]
struct SpanBoundingBox {
    start: f32,
    end: f32,
    height: HeightLevel,
}

/// Sets relative_display_pos for all spans and their children
fn arrange_spans(input_spans: &[Rc<Span>], first_invocation: bool) -> SpanBoundingBox {
    #[cfg(feature = "profiling")]
    let _timing_guard = profiling::GLOBAL_PROFILER.start_timing("arrange_spans");

    if input_spans.is_empty() {
        return SpanBoundingBox {
            start: 0.0,
            end: 0.0,
            height: 0,
        };
    }

    let mut sorted_spans = input_spans.to_vec();
    sorted_spans.sort_by(|a, b| {
        if let Some(start_ordering) = a.min_start_time.partial_cmp(&b.min_start_time) {
            return start_ordering;
        }
        a.max_end_time
            .partial_cmp(&b.max_end_time)
            .unwrap_or(std::cmp::Ordering::Equal)
    });

    let mut span_bounding_boxes: Vec<SpanBoundingBox> = Vec::with_capacity(sorted_spans.len());

    // Spans that can collide with new spans (holds indexes to span_bounding_boxes).
    let mut active_spans: Vec<usize> = Vec::new();

    for (i, span) in sorted_spans.iter().enumerate() {
        let mut span_bbox = arrange_span(span);
        if first_invocation && span_bbox.height > 0 {
            span_bbox.height += 1; // Top-level spans have one unit of padding below them
        }

        // Default to height 0, will be updated below
        span.parent_height_offset.set(0);

        // Remove spans that for sure won't collide with this span or any future ones. Spans are
        // sorted by start time, so we can be sure that for futures ones the start time will be
        // larger than the end of the bounding box.
        active_spans.retain(|&j| span_bounding_boxes[j].end >= span_bbox.start);

        loop {
            let mut is_colliding = false;

            for &j in &active_spans {
                let other_span = &sorted_spans[j];
                let other_span_bbox = &span_bounding_boxes[j];

                if is_intersecting(
                    span_bbox.start,
                    span_bbox.end,
                    other_span_bbox.start,
                    other_span_bbox.end,
                ) && do_spans_collide_in_y(
                    span.parent_height_offset.get(),
                    span_bbox.height,
                    other_span.parent_height_offset.get(),
                    other_span_bbox.height,
                ) {
                    is_colliding = true;
                    break;
                }

                if span_bbox.start < other_span_bbox.end && span_bbox.end < other_span_bbox.start {
                    assert!(is_colliding);
                }
            }

            if is_colliding {
                span.parent_height_offset
                    .set(span.parent_height_offset.get() + 1);
            } else {
                break;
            }
        }

        span_bounding_boxes.push(span_bbox);
        active_spans.push(i);
    }

    let mut final_bbox = SpanBoundingBox {
        start: f32::INFINITY,
        end: f32::NEG_INFINITY,
        height: 0,
    };

    for i in 0..sorted_spans.len() {
        let span = &sorted_spans[i];
        let span_bbox = &span_bounding_boxes[i];

        final_bbox.start = final_bbox.start.min(span_bbox.start);
        final_bbox.end = final_bbox.end.max(span_bbox.end);
        final_bbox.height = final_bbox
            .height
            .max(span.parent_height_offset.get() + span_bbox.height);
    }

    final_bbox
}

fn arrange_span(span: &Rc<Span>) -> SpanBoundingBox {
    let span_start = span.display_start.get();
    let span_end = span_start + span.display_length.get();

    if span.display_children.borrow().is_empty() {
        SpanBoundingBox {
            start: span_start,
            end: span_end,
            height: 1,
        }
    } else {
        let children_bbox = arrange_spans(span.display_children.borrow().as_slice(), false);
        SpanBoundingBox {
            start: span_start.min(children_bbox.start),
            end: span_end.max(children_bbox.end),
            height: children_bbox.height + 1,
        }
    }
}

fn parse_trace_file(file_bytes: &[u8]) -> Result<Vec<ExportTraceServiceRequest>> {
    let t = TaskTimer::new("Parsing trace file");

    let file_str =
        std::str::from_utf8(file_bytes).map_err(|e| anyhow::anyhow!("File is not UTF8!: {}", e))?;
    let traces: Vec<ExportTraceServiceRequest> = serde_json::from_str(file_str)?;

    t.stop();
    Ok(traces)
}

fn set_min_max_time(spans: &[Rc<Span>]) {
    for span in spans {
        let mut min_start_time = span.start_time;
        let mut max_end_time = span.end_time;

        let children = span.children.borrow();
        set_min_max_time(children.as_slice());

        for child in children.iter() {
            min_start_time = min_start_time.min(child.min_start_time.get());
            max_end_time = max_end_time.max(child.max_end_time.get());
        }

        span.min_start_time.set(min_start_time);
        span.max_end_time.set(max_end_time);
    }
}

fn is_between<T: PartialOrd + Copy>(x: T, a: T, b: T) -> bool {
    a <= x && x <= b
}

fn is_intersecting<T: PartialOrd + Copy>(a: T, b: T, c: T, d: T) -> bool {
    is_between(a, c, d) || is_between(b, c, d) || is_between(c, a, b) || is_between(d, a, b)
}

fn do_spans_collide_in_y(y1: u64, height1: u64, y2: u64, height2: u64) -> bool {
    if !is_intersecting(y1, y1 + height1, y2, y2 + height2) {
        return false;
    }

    // Spans can touch vertically, that's ok
    if y1 + height1 == y2 || y2 + height2 == y1 {
        return false;
    }

    true
}

fn count_events(span: &Span) -> usize {
    let mut count = span.events.len();
    for child in span.children.borrow().iter() {
        count += count_events(child);
    }
    count
}

fn collect_events(span: &Span) -> Vec<Event> {
    let mut result = span.events.clone();
    for c in span.children.borrow().iter() {
        result.extend(collect_events(c).into_iter());
    }
    result
}

fn get_time_dots(start_time: TimePoint, end_time: TimePoint) -> Vec<TimePoint> {
    let mut delta = 10.0f64.powf((end_time - start_time).log10().ceil() + 10.0);
    let mut iterations: usize = 0;
    loop {
        let num_points = (end_time - start_time) / delta;
        if (5.0..100.0).contains(&num_points) {
            break;
        }
        delta /= 10.0;
        iterations += 1;
        if iterations > 10000 {
            println!(
                "WARN: get_time_dots looped!: start_time: {}, end_time: {}",
                start_time, end_time
            );
            return vec![];
        }
    }
    let rounded_start = (start_time / delta).round() * delta;

    let mut dots = vec![];
    let mut cur_time = rounded_start;
    while cur_time < end_time {
        dots.push(cur_time);
        cur_time += delta;
    }
    dots
}

fn set_display_children_with_highlights(spans: &[Rc<Span>], highlighted_spans: &[Rc<Span>]) {
    // First, set dont_collapse_this_span for all highlighted spans
    for span in highlighted_spans {
        span.dont_collapse_this_span.set(true);
    }

    // Now run the regular set_display_children
    for s in spans {
        set_display_children_rec(s, false, &mut vec![]);
    }

    // After layout is done, reset the flags to avoid affecting future layouts
    for span in highlighted_spans {
        span.dont_collapse_this_span.set(false);
    }
}

fn set_display_children_rec(
    span: &Rc<Span>,
    mut collapse_children_active: bool,
    cur_children: &mut Vec<Rc<Span>>,
) {
    if span.dont_collapse_this_span.get() {
        collapse_children_active = false;
    }

    let display_this_span = !collapse_children_active;

    if display_this_span {
        cur_children.push(span.clone());

        if span.collapse_children.get() {
            collapse_children_active = true;
        }

        span.display_children.borrow_mut().clear();
        for c in span.children.borrow().iter() {
            set_display_children_rec(
                c,
                collapse_children_active,
                &mut span.display_children.borrow_mut(),
            );
        }
    } else {
        for c in span.children.borrow().iter() {
            set_display_children_rec(c, collapse_children_active, cur_children);
        }
    }
}

fn collect_produce_block_starts_with_nodes(spans: &[Rc<Span>]) -> Vec<(TimePoint, String)> {
    let mut result = Vec::new();
    for span in spans {
        if span.name.starts_with("produce_block") {
            result.push((span.start_time, span.node.name.clone()));
        }
        let children = span.children.borrow();
        result.extend(collect_produce_block_starts_with_nodes(children.as_slice()));
    }
    result
}

fn draw_dependency_arrow(
    ui: &mut Ui,
    from: Pos2,
    to: Pos2,
    base_stroke: Stroke,
    label: String,
    is_hovered: bool,
    arrow_key: &ArrowKey,
) -> ArrowInteractionOutput {
    // Calculate the vector and its length
    let vec = to - from;
    let length = vec.length();

    // If the arrow is too short, allocate a minimal response for its space and don't draw anything
    if length < 0.001 {
        return ArrowInteractionOutput {
            response: ui.allocate_rect(Rect::from_min_max(from, to), Sense::hover()),
            is_precisely_hovered: false,
        };
    }

    // Normalize the vector for direction
    let normalized = vec.normalized();

    // Calculate the perpendicular (normal) vector for arrow heads and label placement
    let normal = Vec2::new(-normalized.y, normalized.x);

    // Draw the main line
    let line_stroke = if is_hovered {
        Stroke::new(base_stroke.width + 1.5, Color32::from_rgb(220, 240, 255))
    } else {
        base_stroke
    };
    ui.painter().line_segment([from, to], line_stroke);

    // Arrow head size should be proportional to line length but capped
    let arrow_size = (length * 0.1).clamp(6.0, 12.0);
    let arrow_point = to - normalized * arrow_size;

    // Draw arrow head with two lines
    ui.painter()
        .line_segment([to, arrow_point + normal * arrow_size * 0.5], line_stroke);
    ui.painter()
        .line_segment([to, arrow_point - normal * arrow_size * 0.5], line_stroke);

    // Position the label at a fixed offset perpendicular to the line
    let label_offset = normal * 15.0;
    let label_pos = from + vec * 0.5 + label_offset;
    let font_id = FontId::proportional(12.0);
    let text_color = Color32::from_rgb(240, 240, 240);

    // Measure text for background
    let galley = ui.fonts(|fonts| fonts.layout_no_wrap(label.clone(), font_id.clone(), text_color));
    let padding = Vec2::new(6.0, 4.0);
    let text_rect = Rect::from_min_size(
        label_pos - Vec2::new(galley.rect.width() / 2.0, galley.rect.height() / 2.0),
        galley.rect.size() + padding,
    );

    // Draw text background for better visibility
    ui.painter().rect_filled(
        text_rect,
        4.0,
        Color32::from_rgba_premultiplied(30, 30, 30, 230),
    );

    // Draw the text
    ui.painter()
        .text(label_pos, Align2::CENTER_CENTER, label, font_id, text_color);

    // Use a unique ID derived from the arrow_key to avoid conflicts
    let interact_id = ui.id().with(arrow_key);

    // Define the interactive area for the line itself
    let hover_padding = base_stroke.width + 4.0;
    let line_bounding_box = Rect::from_min_max(from.min(to), from.max(to));
    let hoverable_line_rect = line_bounding_box.expand(hover_padding);

    let interactive_rect = hoverable_line_rect;

    let egui_response = ui.interact(interactive_rect, interact_id, Sense::click());

    let mut is_precisely_hovered = false;
    if egui_response.hovered() {
        if let Some(mouse_pos) = ui.input(|i| i.pointer.hover_pos()) {
            // Use the actual stroke width being drawn for precision check
            let current_stroke_width = if is_hovered {
                base_stroke.width + 1.5
            } else {
                base_stroke.width
            };
            // Check distance to the line segment (from -> to)
            // Add a small buffer to the stroke width for easier hovering
            let hover_threshold = current_stroke_width / 2.0 + 2.0;
            if distance_sq_to_segment(mouse_pos, from, to) < hover_threshold * hover_threshold {
                is_precisely_hovered = true;
            }
        }
    }

    ArrowInteractionOutput {
        response: egui_response,
        is_precisely_hovered,
    }
}

/// Describes the interaction result for a drawn arrow, including precise hover detection.
struct ArrowInteractionOutput {
    /// The raw Egui response from interacting with the arrow's bounding box.
    response: egui::Response,
    /// True if the mouse pointer is close to the actual arrow line segment.
    is_precisely_hovered: bool,
}

/// Calculates the square of the shortest distance from point `p` to the line segment `a`-`b`.
fn distance_sq_to_segment(p: Pos2, a: Pos2, b: Pos2) -> f32 {
    let l2 = a.distance_sq(b); // Squared length of the segment
    if l2 == 0.0 {
        return p.distance_sq(a); // a and b are the same point
    }
    // Consider the line extending the segment, parameterized as a + t * (b - a).
    // Project point p onto this line.
    // t = [(p - a) . (b - a)] / |b - a|^2
    let t = ((p - a).dot(b - a)) / l2;
    if t < 0.0 {
        p.distance_sq(a) // Beyond the 'a' end of the segment
    } else if t > 1.0 {
        p.distance_sq(b) // Beyond the 'b' end of the segment
    } else {
        // Projection falls on the segment
        let projection = a + (b - a) * t;
        p.distance_sq(projection)
    }
}

#[test]
fn test_time_dots() {
    println!("{:?}", get_time_dots(0.001234, 0.00235));
}<|MERGE_RESOLUTION|>--- conflicted
+++ resolved
@@ -12,12 +12,9 @@
     self, Align2, Button, Color32, ComboBox, FontId, Key, Label, Modal, PointerButton, Pos2, Rect,
     ScrollArea, Sense, Stroke, TextEdit, Ui, UiBuilder, Vec2, Widget,
 };
-<<<<<<< HEAD
+use eframe::epaint::PathShape;
 use modes::structured_mode_transformation;
 use node_filter::{EditNodeFilters, NodeFilter};
-=======
-use eframe::epaint::PathShape;
->>>>>>> 3fe7a6c7
 use opentelemetry_proto::tonic::collector::trace::v1::ExportTraceServiceRequest;
 use structured_modes::StructuredMode;
 use task_timer::TaskTimer;
@@ -26,13 +23,10 @@
     TimePoint, MILLISECONDS_PER_SECOND,
 };
 
-<<<<<<< HEAD
-mod edit_modes;
-=======
 mod analyze_dependency;
 mod analyze_span;
 mod analyze_utils;
->>>>>>> 3fe7a6c7
+mod edit_modes;
 mod modes;
 mod node_filter;
 #[cfg(feature = "profiling")]
@@ -41,13 +35,9 @@
 mod task_timer;
 mod types;
 
-<<<<<<< HEAD
-=======
 use analyze_dependency::AnalyzeDependencyModal;
 use analyze_span::AnalyzeSpanModal;
-use modes::{get_all_modes, DisplayMode};
-
->>>>>>> 3fe7a6c7
+
 fn main() -> eframe::Result {
     let options = eframe::NativeOptions {
         viewport: egui::ViewportBuilder::default().with_inner_size([1280.0, 800.0]),
@@ -149,10 +139,8 @@
     current_node_filter_index: usize,
 
     search: Search,
-<<<<<<< HEAD
     edit_display_modes: EditDisplayModes,
     edit_node_filters: EditNodeFilters,
-=======
 
     // Analyze 'features'
     all_spans_for_analysis: Vec<Rc<Span>>,
@@ -165,7 +153,6 @@
     // Dependency arrow interactivity
     clicked_arrow_info: Option<ArrowInfo>,
     hovered_arrow_key: Option<ArrowKey>,
->>>>>>> 3fe7a6c7
 }
 
 struct Layout {
@@ -233,17 +220,14 @@
             node_filters: vec![NodeFilter::show_all(), NodeFilter::show_none()],
             current_node_filter_index: 0,
             search: Search::default(),
-<<<<<<< HEAD
             edit_display_modes: EditDisplayModes::new(),
             edit_node_filters: EditNodeFilters::new(),
-=======
             all_spans_for_analysis: vec![],
             analyze_span_modal: AnalyzeSpanModal::default(),
             analyze_dependency_modal: AnalyzeDependencyModal::new(),
             highlighted_spans: Vec::new(),
             clicked_arrow_info: None,
             hovered_arrow_key: None,
->>>>>>> 3fe7a6c7
             cached_node_spans: None,
         };
         res.timeline.init(1.0, 3.0);
@@ -305,7 +289,6 @@
 
                 self.draw_clicked_span(ctx, window_width - 100.0, window_height - 100.0);
 
-<<<<<<< HEAD
                 if let Some(new_display_modes) =
                     self.edit_display_modes
                         .draw(ctx, window_width - 100.0, window_height - 100.0)
@@ -328,7 +311,6 @@
                         self.current_node_filter_index = 0;
                     }
                 }
-=======
                 self.draw_analyze_span_modal(ctx, window_width - 200.0, window_height - 200.0);
 
                 self.draw_analyze_dependency_modal(
@@ -337,7 +319,6 @@
                     window_height - 200.0,
                 );
                 self.draw_clicked_arrow_popup(ctx, window_width - 150.0, window_height - 150.0);
->>>>>>> 3fe7a6c7
 
                 // If Ctrl+Q clicked, quit the app
                 if ctx.input(|i| i.key_down(Key::Q) && i.modifiers.ctrl) {
@@ -392,13 +373,8 @@
                 .show_ui(ui, |ui| {
                     for (i, mode) in self.display_modes.iter().enumerate() {
                         ui.selectable_value(
-<<<<<<< HEAD
                             &mut self.current_display_mode_index,
                             i,
-=======
-                            &mut self.current_display_mode_name,
-                            mode.name.clone(),
->>>>>>> 3fe7a6c7
                             mode.name.to_string(),
                         );
                     }
@@ -411,7 +387,6 @@
                 }
             }
 
-<<<<<<< HEAD
             let current_node_filter_name = self
                 .node_filters
                 .get(self.current_node_filter_index)
@@ -435,7 +410,7 @@
             if ui.button("Edit node filters").clicked() {
                 self.edit_node_filters.open(self.node_filters.clone());
             }
-=======
+
             // Analyze Span button, disabled if no spans are loaded
             let has_spans = !self.spans_to_display.is_empty();
             let analyze_button = ui.add_enabled(has_spans, Button::new("Analyze Span"));
@@ -473,7 +448,6 @@
                     }
                 },
             );
->>>>>>> 3fe7a6c7
         });
     }
 
@@ -499,8 +473,9 @@
             .expect("'Everything' display mode not found during initialization.");
 
         // Populate all_spans_for_analysis using the transformation from the "Everything" mode.
-        self.all_spans_for_analysis = (everything_mode.transformation)(&self.raw_data)
-            .expect("Failed to transform data using 'Everything' mode.");
+        self.all_spans_for_analysis =
+            structured_mode_transformation(&self.raw_data, everything_mode)
+                .expect("Failed to transform data using 'Everything' mode.");
 
         println!(
             "Stored {} spans from 'Everything' mode for analysis after file load.",
@@ -523,7 +498,6 @@
 
         self.spans_to_display = structured_mode_transformation(&self.raw_data, mode)?;
         set_min_max_time(&self.spans_to_display);
-        self.applied_display_mode_name = self.current_display_mode_name.clone();
         self.cached_node_spans = None;
 
         Ok(())
@@ -987,18 +961,6 @@
 
                     let mut cur_height = under_time_points_area.min.y - visible_rect.min.y;
 
-<<<<<<< HEAD
-                    for (node_name, (_node, spans)) in node_spans_items {
-                        // TODO - filter spans before displaying, like display modes. It'd work better with search etc.
-                        if let Some(current_node_filter) =
-                            self.node_filters.get(self.current_node_filter_index)
-                        {
-                            if !current_node_filter.should_show_span(&node_name) {
-                                continue;
-                            }
-                        }
-
-=======
                     let mut span_positions: HashMap<Vec<u8>, f32> = HashMap::new();
 
                     let highlighted_span_ids_set: HashSet<Vec<u8>> =
@@ -1012,7 +974,15 @@
                         };
 
                     for (node_name, (_node, spans)) in node_spans_items_for_loop {
->>>>>>> 3fe7a6c7
+                        // TODO - filter spans before displaying, like display modes. It'd work better with search etc.
+                        if let Some(current_node_filter) =
+                            self.node_filters.get(self.current_node_filter_index)
+                        {
+                            if !current_node_filter.should_show_span(&node_name) {
+                                continue;
+                            }
+                        }
+
                         let spans_in_range: Vec<Rc<Span>> = spans
                             .iter()
                             .filter(|s| {
